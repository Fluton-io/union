--- conflicted
+++ resolved
@@ -30,17 +30,11 @@
         ./uniond/uniond.nix
         ./uniond/proto.nix
         ./docs/docs.nix
-<<<<<<< HEAD
-        ./genesis/genesis.nix
-        ./devnet.nix
         ./evm/evm.nix
-=======
         ./tools/lodestar-cli/lodestar-cli.nix
         ./networks/devnet.nix
         ./networks/genesis/devnet.nix
         ./unionpd/unionpd.nix
-
->>>>>>> 69e26997
         inputs.treefmt-nix.flakeModule
         inputs.pre-commit-hooks.flakeModule
       ];
